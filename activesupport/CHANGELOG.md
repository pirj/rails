<<<<<<< HEAD
*   Add support for supplying `locale` to `transliterate` and `parameterize`.

        I18n.backend.store_translations(:de, i18n: { transliterate: { rule: { "ü" => "ue" } } })

        ActiveSupport::Inflector.transliterate("ü", locale: :de) => "ue"
        "Fünf autos".parameterize(locale: :de) => "fuenf-autos"
        ActiveSupport::Inflector.parameterize("Fünf autos", locale: :de) => "fuenf-autos"

    *Kaan Ozkan*, *Sharang Dashputre*

*   Allow Array#excluding and Enumerable#excluding to deal with a passed array gracefully.

        [ 1, 2, 3, 4, 5 ].excluding([4, 5]) => [ 1, 2, 3 ]

    *DHH*

*   Renamed Array#without and Enumerable#without to Array#excluding and Enumerable#excluding, to create parity with 
    Array#including and Enumerable#including. Retained the old names as aliases.

    *DHH*

*   Added Array#including and Enumerable#including to conveniently enlarge a collection with more members using a method rather than an operator:

        [ 1, 2, 3 ].including(4, 5) => [ 1, 2, 3, 4, 5 ]
        post.authors.including(Current.person) => All the authors plus the current person!

    *DHH*
=======
## Rails 6.0.0.beta3 (March 11, 2019) ##

*   No changes.
>>>>>>> 7c87fd56


## Rails 6.0.0.beta2 (February 25, 2019) ##

*   New autoloading based on [Zeitwerk](https://github.com/fxn/zeitwerk).

    *Xavier Noria*

*   Revise `ActiveSupport::Notifications.unsubscribe` to correctly handle Regex or other multiple-pattern subscribers.

    *Zach Kemp*

*   Add `before_reset` callback to `CurrentAttributes` and define `after_reset` as an alias of `resets` for symmetry.

    *Rosa Gutierrez*

*   Remove the `` Kernel#` `` override that suppresses ENOENT and accidentally returns nil on Unix systems.

    *Akinori Musha*

*   Add `ActiveSupport::HashWithIndifferentAccess#assoc`.

    `assoc` can now be called with either a string or a symbol.

    *Stefan Schüßler*

*   Add `Hash#deep_transform_values`, and `Hash#deep_transform_values!`.

    *Guillermo Iguaran*


## Rails 6.0.0.beta1 (January 18, 2019) ##

*   Remove deprecated `Module#reachable?` method.

    *Rafael Mendonça França*

*   Remove deprecated `#acronym_regex` method from `Inflections`.

    *Rafael Mendonça França*

*   Fix `String#safe_constantize` throwing a `LoadError` for incorrectly cased constant references.

    *Keenan Brock*

*   Preserve key order passed to `ActiveSupport::CacheStore#fetch_multi`.

    `fetch_multi(*names)` now returns its results in the same order as the `*names` requested, rather than returning cache hits followed by cache misses.

    *Gannon McGibbon*

*   If the same block is `included` multiple times for a Concern, an exception is no longer raised.

    *Mark J. Titorenko*, *Vlad Bokov*

*   Fix bug where `#to_options` for `ActiveSupport::HashWithIndifferentAccess`
    would not act as alias for `#symbolize_keys`.

    *Nick Weiland*

*   Improve the logic that detects non-autoloaded constants.

    *Jan Habermann*, *Xavier Noria*

*   Deprecate `ActiveSupport::Multibyte::Unicode#pack_graphemes(array)` and `ActiveSuppport::Multibyte::Unicode#unpack_graphemes(string)`
    in favor of `array.flatten.pack("U*")` and `string.scan(/\X/).map(&:codepoints)`, respectively.

    *Francesco Rodríguez*

*   Deprecate `ActiveSupport::Multibyte::Chars.consumes?` in favor of `String#is_utf8?`.

    *Francesco Rodríguez*

*   Fix duration being rounded to a full second.
    ```
      time = DateTime.parse("2018-1-1")
      time += 0.51.seconds
    ```
    Will now correctly add 0.51 second and not 1 full second.

    *Edouard Chin*

*   Deprecate `ActiveSupport::Multibyte::Unicode#normalize` and `ActiveSuppport::Multibyte::Chars#normalize`
    in favor of `String#unicode_normalize`

    *Francesco Rodríguez*

*   Deprecate `ActiveSupport::Multibyte::Unicode#downcase/upcase/swapcase` in favor of
    `String#downcase/upcase/swapcase`.

    *Francesco Rodríguez*

*   Add `ActiveSupport::ParameterFilter`.

    *Yoshiyuki Kinjo*

*   Rename `Module#parent`, `Module#parents`, and `Module#parent_name` to
    `module_parent`, `module_parents`, and `module_parent_name`.

    *Gannon McGibbon*

*   Deprecate the use of `LoggerSilence` in favor of `ActiveSupport::LoggerSilence`

    *Edouard Chin*

*   Deprecate using negative limits in `String#first` and `String#last`.

    *Gannon McGibbon*, *Eric Turner*

*   Fix bug where `#without` for `ActiveSupport::HashWithIndifferentAccess` would fail
    with symbol arguments

    *Abraham Chan*

*   Treat `#delete_prefix`, `#delete_suffix` and `#unicode_normalize` results as non-`html_safe`.
    Ensure safety of arguments for `#insert`, `#[]=` and `#replace` calls on `html_safe` Strings.

    *Janosch Müller*

*   Changed `ActiveSupport::TaggedLogging.new` to return a new logger instance instead
    of mutating the one received as parameter.

    *Thierry Joyal*

*   Define `unfreeze_time` as an alias of `travel_back` in `ActiveSupport::Testing::TimeHelpers`.

    The alias is provided for symmetry with `freeze_time`.

    *Ryan Davidson*

*   Add support for tracing constant autoloads. Just throw

        ActiveSupport::Dependencies.logger = Rails.logger
        ActiveSupport::Dependencies.verbose = true

    in an initializer.

    *Xavier Noria*

*   Maintain `html_safe?` on html_safe strings when sliced.

        string = "<div>test</div>".html_safe
        string[-1..1].html_safe? # => true

    *Elom Gomez*, *Yumin Wong*

*   Add `Array#extract!`.

    The method removes and returns the elements for which the block returns a true value.
    If no block is given, an Enumerator is returned instead.

        numbers = [0, 1, 2, 3, 4, 5, 6, 7, 8, 9]
        odd_numbers = numbers.extract! { |number| number.odd? } # => [1, 3, 5, 7, 9]
        numbers # => [0, 2, 4, 6, 8]

    *bogdanvlviv*

*   Support not to cache `nil` for `ActiveSupport::Cache#fetch`.

        cache.fetch('bar', skip_nil: true) { nil }
        cache.exist?('bar') # => false

    *Martin Hong*

*   Add "event object" support to the notification system.
    Before this change, end users were forced to create hand made artisanal
    event objects on their own, like this:

        ActiveSupport::Notifications.subscribe('wait') do |*args|
          @event = ActiveSupport::Notifications::Event.new(*args)
        end

        ActiveSupport::Notifications.instrument('wait') do
          sleep 1
        end

        @event.duration # => 1000.138

    After this change, if the block passed to `subscribe` only takes one
    parameter, the framework will yield an event object to the block.  Now
    end users are no longer required to make their own:

        ActiveSupport::Notifications.subscribe('wait') do |event|
          @event = event
        end

        ActiveSupport::Notifications.instrument('wait') do
          sleep 1
        end

        p @event.allocations # => 7
        p @event.cpu_time    # => 0.256
        p @event.idle_time   # => 1003.2399

    Now you can enjoy event objects without making them yourself.  Neat!

    *Aaron "t.lo" Patterson*

*   Add cpu_time, idle_time, and allocations to Event.

    *Eileen M. Uchitelle*, *Aaron Patterson*

*   RedisCacheStore: support key expiry in increment/decrement.

    Pass `:expires_in` to `#increment` and `#decrement` to set a Redis EXPIRE on the key.

    If the key is already set to expire, RedisCacheStore won't extend its expiry.

        Rails.cache.increment("some_key", 1, expires_in: 2.minutes)

    *Jason Lee*

*   Allow `Range#===` and `Range#cover?` on Range.

    `Range#cover?` can now accept a range argument like `Range#include?` and
    `Range#===`. `Range#===` works correctly on Ruby 2.6. `Range#include?` is moved
    into a new file, with these two methods.

    *Requiring active_support/core_ext/range/include_range is now deprecated.*
    *Use `require "active_support/core_ext/range/compare_range"` instead.*

    *utilum*

*   Add `index_with` to Enumerable.

    Allows creating a hash from an enumerable with the value from a passed block
    or a default argument.

        %i( title body ).index_with { |attr| post.public_send(attr) }
        # => { title: "hey", body: "what's up?" }

        %i( title body ).index_with(nil)
        # => { title: nil, body: nil }

    Closely linked with `index_by`, which creates a hash where the keys are extracted from a block.

    *Kasper Timm Hansen*

*   Fix bug where `ActiveSupport::TimeZone.all` would fail when tzinfo data for
    any timezone defined in `ActiveSupport::TimeZone::MAPPING` is missing.

    *Dominik Sander*

*   Redis cache store: `delete_matched` no longer blocks the Redis server.
    (Switches from evaled Lua to a batched SCAN + DEL loop.)

    *Gleb Mazovetskiy*

*   Fix bug where `ActiveSupport::Cache` will massively inflate the storage
    size when compression is enabled (which is true by default). This patch
    does not attempt to repair existing data: please manually flush the cache
    to clear out the problematic entries.

    *Godfrey Chan*

*   Fix bug where `URI.unescape` would fail with mixed Unicode/escaped character input:

        URI.unescape("\xe3\x83\x90")  # => "バ"
        URI.unescape("%E3%83%90")  # => "バ"
        URI.unescape("\xe3\x83\x90%E3%83%90")  # => Encoding::CompatibilityError

    *Ashe Connor*, *Aaron Patterson*

*   Add `before?` and `after?` methods to `Date`, `DateTime`,
    `Time`, and `TimeWithZone`.

    *Nick Holden*

*   `ActiveSupport::Inflector#ordinal` and `ActiveSupport::Inflector#ordinalize` now support
    translations through I18n.

        # locale/fr.rb

        {
          fr: {
            number: {
              nth: {
                ordinals: lambda do |_key, number:, **_options|
                  if number.to_i.abs == 1
                    'er'
                  else
                    'e'
                  end
                end,

                ordinalized: lambda do |_key, number:, **_options|
                  "#{number}#{ActiveSupport::Inflector.ordinal(number)}"
                end
              }
            }
          }
        }


    *Christian Blais*

*   Add `:private` option to ActiveSupport's `Module#delegate`
    in order to delegate methods as private:

        class User < ActiveRecord::Base
          has_one :profile
          delegate :date_of_birth, to: :profile, private: true

          def age
            Date.today.year - date_of_birth.year
          end
        end

        # User.new.age  # => 29
        # User.new.date_of_birth
        # => NoMethodError: private method `date_of_birth' called for #<User:0x00000008221340>

    *Tomas Valent*

*   `String#truncate_bytes` to truncate a string to a maximum bytesize without
    breaking multibyte characters or grapheme clusters like 👩‍👩‍👦‍👦.

    *Jeremy Daer*

*   `String#strip_heredoc` preserves frozenness.

        "foo".freeze.strip_heredoc.frozen?  # => true

    Fixes that frozen string literals would inadvertently become unfrozen:

        # frozen_string_literal: true

        foo = <<-MSG.strip_heredoc
          la la la
        MSG

        foo.frozen?  # => false !??

    *Jeremy Daer*

*   Rails 6 requires Ruby 2.5.0 or newer.

    *Jeremy Daer*, *Kasper Timm Hansen*

*   Adds parallel testing to Rails.

    Parallelize your test suite with forked processes or threads.

    *Eileen M. Uchitelle*, *Aaron Patterson*


Please check [5-2-stable](https://github.com/rails/rails/blob/5-2-stable/activesupport/CHANGELOG.md) for previous changes.<|MERGE_RESOLUTION|>--- conflicted
+++ resolved
@@ -1,4 +1,3 @@
-<<<<<<< HEAD
 *   Add support for supplying `locale` to `transliterate` and `parameterize`.
 
         I18n.backend.store_translations(:de, i18n: { transliterate: { rule: { "ü" => "ue" } } })
@@ -26,11 +25,11 @@
         post.authors.including(Current.person) => All the authors plus the current person!
 
     *DHH*
-=======
+
+
 ## Rails 6.0.0.beta3 (March 11, 2019) ##
 
 *   No changes.
->>>>>>> 7c87fd56
 
 
 ## Rails 6.0.0.beta2 (February 25, 2019) ##
