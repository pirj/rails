<<<<<<< HEAD
*   `translate` should handle `raise` flag correctly in case of both main and default
    translation is missing.

    Fixes #19967

    *Bernard Potocki*

*   `translate` should accept nils as members of the `:default`
    parameter without raising a translation missing error.  Fixes a
    regression introduced 362557e.

    Fixes #19419

    *Justin Coyne*

*   `number_to_percentage` does not crash with `Float::NAN` or `Float::INFINITY`
    as input when `precision: 0` is used.

    Fixes #19227.

    *Yves Senn*
=======
## Rails 4.1.11 (June 16, 2015) ##

*   No changes.
>>>>>>> 260da06e


## Rails 4.1.10 (March 19, 2015) ##

*   Local variable in a partial is now available even if a falsy value is
    passed to `:object` when rendering a partial.

    Fixes #17373.

    *Agis Anastasopoulos*

*   Default translations that have a lower precidence than an html safe default,
    but are not themselves safe, should not be marked as html_safe.

    *Justin Coyne*

## Rails 4.1.9 (January 6, 2015) ##

*   Added an explicit error message, in `ActionView::PartialRenderer`
    for partial `rendering`, when the value of option `as` has invalid characters.

    *Angelo Capilleri*


## Rails 4.1.8 (November 16, 2014) ##

*   Update `select_tag` to work correctly with `:include_blank` option passing a string.

    Fixes #16483.

    *Frank Groeneveld*


## Rails 4.1.7.1 (November 19, 2014) ##

*   No changes.


## Rails 4.1.7 (October 29, 2014) ##

*   No changes.


## Rails 4.1.6 (September 11, 2014) ##

*   Fix that render layout: 'messages/layout' should also be added to the dependency tracker tree.

    *DHH*

*   Return an absolute instead of relative path from an asset url in the case
    of the `asset_host` proc returning nil

    *Jolyon Pawlyn*

*   Fix `html_escape_once` to properly handle hex escape sequences (e.g. &#x1a2b;)

    *John F. Douthat*

*   Bring `cache_digest` rake tasks up-to-date with the latest API changes

    *Jiri Pospisil*


## Rails 4.1.5 (August 18, 2014) ##

*   No changes.


## Rails 4.1.4 (July 2, 2014) ##

*   No changes.


## Rails 4.1.3 (July 2, 2014) ##

*   No changes.


## Rails 4.1.2 (June 26, 2014) ##

*   Change `asset_path` to use File.join to create proper paths.

        https://some.host.com//assets/some.js

    becomes

        https://some.host.com/assets/some.js

    *Peter Schröder*

*   `collection_check_boxes` respects `:index` option for the hidden field name.

    Fixes #14147.

    *Vasiliy Ermolovich*

*   `date_select` helper with option `with_css_classes: true` does not overwrite other classes.

    *Izumi Wong-Horiuchi*


## Rails 4.1.1 (May 6, 2014) ##

*   No changes.


## Rails 4.1.0 (April 8, 2014) ##

*   Fixed ActionView::Digestor template lookup to use the lookup_context exclusively, and not rely on the passed-in format.
    This unfortunately means that the cache_key changed, so upgrading will invalidate all prior caches. Take note if you rely
    heavily on caching in production when you push this live.

    *DHH*

*   `number_to_percentage` does not crash with `Float::NAN` or `Float::INFINITY`
    as input.

    Fixes #14405.

    *Yves Senn*

*   Take variants into account when calculating template digests in ActionView::Digestor.

    The arguments to ActionView::Digestor#digest are now being passed as a hash
    to support variants and allow more flexibility in the future. The support for
    regular (required) arguments is deprecated and will be removed in Rails 5.0 or later.

    *Piotr Chmolowski, Łukasz Strzałkowski*

*   Fix a problem where the default options for the `button_tag` helper were not
    being applied correctly.

    Fixes #14255.

    *Sergey Prikhodko*

*   Fix ActionView label translation for more than 10 nested elements.

    *Vladimir Krylov*

*   Added `:plain`, `:html` and `:body` options for `render` method. Please see
    the ActionPack release notes for more detail.

    *Prem Sichanugrist*

*   Date select helpers accept a format string for the months selector via the
    new option `:month_format_string`.

    When rendered, the format string gets passed keys `:number` (integer), and
    `:name` (string), in order to be able to interpolate them as in

        '%{name} (%<number>02d)'

    for example.

    This option is motivated by #13618.

    *Xavier Noria*

*   Added `config.action_view.raise_on_missing_translations` to define whether an
    error should be raised for missing translations.

    Fixes #13196.

    *Kassio Borges*

*   Improved ERB dependency detection. New argument types and formattings for the `render`
    calls can be matched.

    Fixes #13074, #13116.

    *João Britto*

*   Use `display:none` instead of `display:inline` for hidden fields.

    Fixes #6403.

    *Gaelian Ditchburn*

*   The `video_tag` helper now accepts a number for `:size`.

    The `:size` option of the `video_tag` helper now can be specified
    with a stringified number. The `width` and `height` attributes of
    the generated tag will be the same.

    *Kuldeep Aggarwal*

*   Escape format, negative_format and units options of number helpers

    Fixes: CVE-2014-0081

*   A Cycle object should accept an array and cycle through it as it would with a set of
    comma-separated objects.

        arr = [1,2,3]
        cycle(arr) # => '1'
        cycle(arr) # => '2'
        cycle(arr) # => '3'

    Previously, it would return the array as a string, because it took the array as a
    single object:

        arr = [1,2,3]
        cycle(arr) # => '[1,2,3]'
        cycle(arr) # => '[1,2,3]'
        cycle(arr) # => '[1,2,3]'

    *Kristian Freeman*

*   Label tags generated by collection helpers only inherit the `:index` and
    `:namespace` from the input, because only these attributes modify the
    `for` attribute of the label. Also, the input attributes don't have
    precedence over the label attributes anymore.

    Before:

        collection = [[1, true, { class: 'foo' }]]
        f.collection_check_boxes :options, collection, :second, :first do |b|
          b.label(class: 'my_custom_class')
        end

        # => <label class="foo" for="user_active_true">1</label>

    After:

        collection = [[1, true, { class: 'foo' }]]
        f.collection_check_boxes :options, collection, :second, :first do |b|
          b.label(class: 'my_custom_class')
        end

        # => <label class="my_custom_class" for="user_active_true">1</label>

    *Andriel Nuernberg*

*   Fix a long-standing bug in `json_escape` that caused quotation marks to be stripped.
    This method also escapes the \u2028 and \u2029 unicode newline characters which are
    treated as \n in JavaScript. This matches the behaviour of the AS::JSON encoder. (The
    original change in the encoder was introduced in #10534.)

    *Godfrey Chan*

*   `ActionView::MissingTemplate` includes underscore when raised for a partial.

    Fixes #13002.

    *Yves Senn*

*   Use `set_backtrace` instead of instance variable `@backtrace` in ActionView exceptions.

    *Shimpei Makimoto*

*   Fix `simple_format` escapes own output when passing `sanitize: true`.

    *Paul Seidemann*

*   Ensure `ActionView::Digestor.cache` is correctly cleaned up when
    combining recursive templates with `ActionView::Resolver.caching = false`.

    *wyaeld*

*   Fix `collection_check_boxes` so the generated hidden input correctly uses the
    name attribute provided in the options hash.

    *Angel N. Sciortino*

*   Fix some edge cases for the AV `select` helper with the `:selected` option.

    *Bogdan Gusiev*

*   Enable passing a block to the `select` helper.

    Example:

        <%= select(report, "campaign_ids") do %>
          <% available_campaigns.each do |c| -%>
            <%= content_tag(:option, c.name, value: c.id, data: { tags: c.tags.to_json }) %>
          <% end -%>
        <% end -%>

    *Bogdan Gusiev*

*   Handle `:namespace` form option in collection labels.

    *Vasiliy Ermolovich*

*   Fix `form_for` when both `namespace` and `as` options are present.

    The `as` option no longer overwrites the `namespace` option when
    generating an HTML id attribute of the form element.

    *Adam Niedzielski*

*   Fix `excerpt` when `:separator` is `nil`.

    *Paul Nikitochkin*

*   Only cache template digests if `config.cache_template_loading` is true.

    *Josh Lauer*, *Justin Ridgewell*

*   Fix a bug where the lookup details were not being taken into account
    when caching the digest of a template - changes to the details now
    cause a different cache key to be used.

    *Daniel Schierbeck*

*   Added an `extname` hash option to the `javascript_include_tag` method.

    Before:

        javascript_include_tag('templates.jst')
        # => <script src="/javascripts/templates.jst.js"></script>

    After:

        javascript_include_tag('templates.jst', extname: false )
        # => <script src="/javascripts/templates.jst"></script>

    *Nathan Stitt*

*   Fix `current_page?` when the URL contains escaped characters and the
    original URL is using the hexadecimal lowercased.

    *Rafael Mendonça França*

*   Fix `text_area` to behave like `text_field` when `nil` is given as a
    value.

    Before:

        f.text_field :field, value: nil #=> <input value="">
        f.text_area :field, value: nil  #=> <textarea>value of field</textarea>

    After:

        f.text_area :field, value: nil  #=> <textarea></textarea>

    *Joel Cogen*

*   Allow `grouped_options_for_select` to optionally contain html attributes
    as the last element of the array.

        grouped_options_for_select(
          [["North America", [['United States','US'],"Canada"], data: { foo: 'bar' }]]
        )

    *Vasiliy Ermolovich*

*   Fix default rendered format problem when calling `render` without :content_type option.
    It should return :html. Fix #11393.

    *Gleb Mazovetskiy*, *Oleg*, *kennyj*

*   Fix `link_to` with block and url hashes.

    Before:

        link_to(action: 'bar', controller: 'foo') { content_tag(:span, 'Example site') }
        # => "<a action=\"bar\" controller=\"foo\"><span>Example site</span></a>"

    After:

        link_to(action: 'bar', controller: 'foo') { content_tag(:span, 'Example site') }
        # => "<a href=\"/foo/bar\"><span>Example site</span></a>"

    *Murahashi Sanemat Kenichi*

*   Fix "Stack Level Too Deep" error when rendering recursive partials.

    Fixes #11340.

    *Rafael Mendonça França*

*   Added an `enforce_utf8` hash option for `form_tag` method.

    Control to output a hidden input tag with name `utf8` without monkey
    patching.

    Before:

        form_tag
        # => '<form>..<input name="utf8" type="hidden" value="&#x2713;" />..</form>'

    After:

        form_tag
        # => '<form>..<input name="utf8" type="hidden" value="&#x2713;" />..</form>'

        form_tag({}, { :enforce_utf8 => false })
        # => '<form>....</form>'

    *ma2gedev*

*   Remove the deprecated `include_seconds` argument from `distance_of_time_in_words`,
    pass in an `:include_seconds` hash option to use this feature.

    *Carlos Antonio da Silva*

*   Remove deprecated block passing to `FormBuilder#new`.

    *Vipul A M*

*   Pick `DateField` `DateTimeField` and `ColorField` values from stringified options
    allowing use of symbol keys with helpers.

    *Jon Rowe*

*   Remove the deprecated `prompt` argument from `grouped_options_for_select`,
    pass in a `:prompt` hash option to use this feature.

    *kennyj*

*   Always escape the result of `link_to_unless` methods.

    Before:

        link_to_unless(true, '<b>Showing</b>', 'github.com')
        # => "<b>Showing</b>"

    After:

        link_to_unless(true, '<b>Showing</b>', 'github.com')
        # => "&lt;b&gt;Showing&lt;/b&gt;"

    *dtaniwaki*

*   Use a case insensitive URI Regexp for #asset_path.

    This fixes a problem where the same asset path using different cases
    was generating different URIs.

    Before:

        image_tag("HTTP://google.com")
        # => "<img alt=\"Google\" src=\"/assets/HTTP://google.com\" />"
        image_tag("http://google.com")
        # => "<img alt=\"Google\" src=\"http://google.com\" />"

    After:

        image_tag("HTTP://google.com")
        # => "<img alt=\"Google\" src=\"HTTP://google.com\" />"
        image_tag("http://google.com")
        # => "<img alt=\"Google\" src=\"http://google.com\" />"

    *David Celis*

*   Allow `collection_check_boxes` and `collection_radio_buttons` to
    optionally contain html attributes as the last element of the array.

    *Vasiliy Ermolovich*

*   Update the HTML `BOOLEAN_ATTRIBUTES` in `ActionView::Helpers::TagHelper`
    to conform to the latest HTML 5.1 spec. Add attributes `allowfullscreen`,
    `default`, `inert`, `sortable`, `truespeed`, `typemustmatch`. Fix attribute
    `seamless` (previously misspelled `seemless`).

    *Alex Peattie*

*   Fix an issue where partials with a number in the filename were not
    being digested for cache dependencies.

    *Bryan Ricker*

*   First release, ActionView extracted from ActionPack.

    *Piotr Sarnacki*, *Łukasz Strzałkowski*

Please check [4-0-stable (ActionPack's CHANGELOG)](https://github.com/rails/rails/blob/4-0-stable/actionpack/CHANGELOG.md) for previous changes.<|MERGE_RESOLUTION|>--- conflicted
+++ resolved
@@ -1,4 +1,3 @@
-<<<<<<< HEAD
 *   `translate` should handle `raise` flag correctly in case of both main and default
     translation is missing.
 
@@ -20,11 +19,11 @@
     Fixes #19227.
 
     *Yves Senn*
-=======
+
+
 ## Rails 4.1.11 (June 16, 2015) ##
 
 *   No changes.
->>>>>>> 260da06e
 
 
 ## Rails 4.1.10 (March 19, 2015) ##
