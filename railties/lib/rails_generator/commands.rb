require 'delegate'
require 'optparse'
require 'fileutils'
require 'tempfile'
require 'erb'

module Rails
  module Generator
    module Commands
      # Here's a convenient way to get a handle on generator commands.
      # Command.instance('destroy', my_generator) instantiates a Destroy
      # delegate of my_generator ready to do your dirty work.
      def self.instance(command, generator)
        const_get(command.to_s.camelize).new(generator)
      end

      # Even more convenient access to commands.  Include Commands in
      # the generator Base class to get a nice #command instance method
      # which returns a delegate for the requested command.
      def self.included(base)
        base.send(:define_method, :command) do |command|
          Commands.instance(command, self)
        end
      end


      # Generator commands delegate Rails::Generator::Base and implement
      # a standard set of actions.  Their behavior is defined by the way
      # they respond to these actions: Create brings life; Destroy brings
      # death; List passively observes.
      #
      # Commands are invoked by replaying (or rewinding) the generator's
      # manifest of actions.  See Rails::Generator::Manifest and
      # Rails::Generator::Base#manifest method that generator subclasses
      # are required to override.
      #
      # Commands allows generators to "plug in" invocation behavior, which
      # corresponds to the GoF Strategy pattern.
      class Base < DelegateClass(Rails::Generator::Base)
        # Replay action manifest.  RewindBase subclass rewinds manifest.
        def invoke!
          manifest.replay(self)
        end

        def dependency(generator_name, args, runtime_options = {})
          logger.dependency(generator_name) do
            self.class.new(instance(generator_name, args, full_options(runtime_options))).invoke!
          end
        end

        # Does nothing for all commands except Create.
        def class_collisions(*class_names)
        end

        # Does nothing for all commands except Create.
        def readme(*args)
        end

        protected
          def migration_directory(relative_path)
            directory(@migration_directory = relative_path)
          end

          def existing_migrations(file_name)
            Dir.glob("#{@migration_directory}/[0-9]*_*.rb").grep(/[0-9]+_#{file_name}.rb$/)
          end

          def migration_exists?(file_name)
            not existing_migrations(file_name).empty?
          end

          def next_migration_string(padding = 3)
            Time.now.utc.strftime("%Y%m%d%H%M%S")
          end

          def gsub_file(relative_destination, regexp, *args, &block)
            path = destination_path(relative_destination)
            content = File.read(path).gsub(regexp, *args, &block)
            File.open(path, 'wb') { |file| file.write(content) }
          end

        private
          # Ask the user interactively whether to force collision.
          def force_file_collision?(destination, src, dst, file_options = {}, &block)
            $stdout.print "overwrite #{destination}? (enter \"h\" for help) [Ynaqdh] "
            case $stdin.gets.chomp
              when /\Ad\z/i
                Tempfile.open(File.basename(destination), File.dirname(dst)) do |temp|
                  temp.write render_file(src, file_options, &block)
                  temp.rewind
                  $stdout.puts `#{diff_cmd} "#{dst}" "#{temp.path}"`
                end
                puts "retrying"
                raise 'retry diff'
              when /\Aa\z/i
                $stdout.puts "forcing #{spec.name}"
                options[:collision] = :force
              when /\Aq\z/i
                $stdout.puts "aborting #{spec.name}"
                raise SystemExit
              when /\An\z/i then :skip
              when /\Ay\z/i then :force
              else
                $stdout.puts <<-HELP
Y - yes, overwrite
n - no, do not overwrite
a - all, overwrite this and all others
q - quit, abort
d - diff, show the differences between the old and the new
h - help, show this help
HELP
                raise 'retry'
            end
          rescue
            retry
          end

          def diff_cmd
            ENV['RAILS_DIFF'] || 'diff -u'
          end

          def render_template_part(template_options)
            # Getting Sandbox to evaluate part template in it
            part_binding = template_options[:sandbox].call.sandbox_binding
            part_rel_path = template_options[:insert]
            part_path = source_path(part_rel_path)

            # Render inner template within Sandbox binding
            rendered_part = ERB.new(File.readlines(part_path).join, nil, '-').result(part_binding)
            begin_mark = template_part_mark(template_options[:begin_mark], template_options[:mark_id])
            end_mark = template_part_mark(template_options[:end_mark], template_options[:mark_id])
            begin_mark + rendered_part + end_mark
          end

          def template_part_mark(name, id)
            "<!--[#{name}:#{id}]-->\n"
          end
      end

      # Base class for commands which handle generator actions in reverse, such as Destroy.
      class RewindBase < Base
        # Rewind action manifest.
        def invoke!
          manifest.rewind(self)
        end
      end


      # Create is the premier generator command.  It copies files, creates
      # directories, renders templates, and more.
      class Create < Base

        # Check whether the given class names are already taken by
        # Ruby or Rails.  In the future, expand to check other namespaces
        # such as the rest of the user's app.
        def class_collisions(*class_names)
<<<<<<< HEAD

          # Initialize some check variables
          last_class = Object
          current_class = nil
          name = nil

=======
>>>>>>> 99cc85bc
          class_names.flatten.each do |class_name|
            # Convert to string to allow symbol arguments.
            class_name = class_name.to_s

            # Skip empty strings.
            next if class_name.strip.empty?

            # Split the class from its module nesting.
            nesting = class_name.split('::')
            name = nesting.pop

            # Extract the last Module in the nesting.
            last = nesting.inject(Object) { |last, nest|
              break unless last.const_defined?(nest)
              last.const_get(nest)
            }

            # If the last Module exists, check whether the given
            # class exists and raise a collision if so.
            if last and last.const_defined?(name.camelize)
              raise_class_collision(class_name)
            end
          end
        end

        # Copy a file from source to destination with collision checking.
        #
        # The file_options hash accepts :chmod and :shebang and :collision options.
        # :chmod sets the permissions of the destination file:
        #   file 'config/empty.log', 'log/test.log', :chmod => 0664
        # :shebang sets the #!/usr/bin/ruby line for scripts
        #   file 'bin/generate.rb', 'script/generate', :chmod => 0755, :shebang => '/usr/bin/env ruby'
        # :collision sets the collision option only for the destination file:
        #   file 'settings/server.yml', 'config/server.yml', :collision => :skip
        #
        # Collisions are handled by checking whether the destination file
        # exists and either skipping the file, forcing overwrite, or asking
        # the user what to do.
        def file(relative_source, relative_destination, file_options = {}, &block)
          # Determine full paths for source and destination files.
          source              = source_path(relative_source)
          destination         = destination_path(relative_destination)
          destination_exists  = File.exist?(destination)

          # If source and destination are identical then we're done.
          if destination_exists and identical?(source, destination, &block)
            return logger.identical(relative_destination)
          end

          # Check for and resolve file collisions.
          if destination_exists

            # Make a choice whether to overwrite the file.  :force and
            # :skip already have their mind made up, but give :ask a shot.
            choice = case (file_options[:collision] || options[:collision]).to_sym #|| :ask
              when :ask   then force_file_collision?(relative_destination, source, destination, file_options, &block)
              when :force then :force
              when :skip  then :skip
              else raise "Invalid collision option: #{options[:collision].inspect}"
            end

            # Take action based on our choice.  Bail out if we chose to
            # skip the file; otherwise, log our transgression and continue.
            case choice
              when :force then logger.force(relative_destination)
              when :skip  then return(logger.skip(relative_destination))
              else raise "Invalid collision choice: #{choice}.inspect"
            end

          # File doesn't exist so log its unbesmirched creation.
          else
            logger.create relative_destination
          end

          # If we're pretending, back off now.
          return if options[:pretend]

          # Write destination file with optional shebang.  Yield for content
          # if block given so templaters may render the source file.  If a
          # shebang is requested, replace the existing shebang or insert a
          # new one.
          File.open(destination, 'wb') do |dest|
            dest.write render_file(source, file_options, &block)
          end

          # Optionally change permissions.
          if file_options[:chmod]
            FileUtils.chmod(file_options[:chmod], destination)
          end

          # Optionally add file to subversion or git
          system("svn add #{destination}") if options[:svn]
          system("git add -v #{relative_destination}") if options[:git]
        end

        # Checks if the source and the destination file are identical. If
        # passed a block then the source file is a template that needs to first
        # be evaluated before being compared to the destination.
        def identical?(source, destination, &block)
          return false if File.directory? destination
          source      = block_given? ? File.open(source) {|sf| yield(sf)} : IO.read(source)
          destination = IO.read(destination)
          source == destination
        end

        # Generate a file for a Rails application using an ERuby template.
        # Looks up and evaluates a template by name and writes the result.
        #
        # The ERB template uses explicit trim mode to best control the
        # proliferation of whitespace in generated code.  <%- trims leading
        # whitespace; -%> trims trailing whitespace including one newline.
        #
        # A hash of template options may be passed as the last argument.
        # The options accepted by the file are accepted as well as :assigns,
        # a hash of variable bindings.  Example:
        #   template 'foo', 'bar', :assigns => { :action => 'view' }
        #
        # Template is implemented in terms of file.  It calls file with a
        # block which takes a file handle and returns its rendered contents.
        def template(relative_source, relative_destination, template_options = {})
          file(relative_source, relative_destination, template_options) do |file|
            # Evaluate any assignments in a temporary, throwaway binding.
            vars = template_options[:assigns] || {}
            b = binding
            vars.each { |k,v| eval "#{k} = vars[:#{k}] || vars['#{k}']", b }

            # Render the source file with the temporary binding.
            ERB.new(file.read, nil, '-').result(b)
          end
        end

        def complex_template(relative_source, relative_destination, template_options = {})
          options = template_options.dup
          options[:assigns] ||= {}
          options[:assigns]['template_for_inclusion'] = render_template_part(template_options)
          template(relative_source, relative_destination, options)
        end

        # Create a directory including any missing parent directories.
        # Always skips directories which exist.
        def directory(relative_path)
          path = destination_path(relative_path)
          if File.exist?(path)
            logger.exists relative_path
          else
            logger.create relative_path
            unless options[:pretend]
              FileUtils.mkdir_p(path)
              # git doesn't require adding the paths, adding the files later will
              # automatically do a path add.

              # Subversion doesn't do path adds, so we need to add
              # each directory individually.
              # So stack up the directory tree and add the paths to
              # subversion in order without recursion.
              if options[:svn]
                stack = [relative_path]
                until File.dirname(stack.last) == stack.last # dirname('.') == '.'
                  stack.push File.dirname(stack.last)
                end
                stack.reverse_each do |rel_path|
                  svn_path = destination_path(rel_path)
                  system("svn add -N #{svn_path}") unless File.directory?(File.join(svn_path, '.svn'))
                end
              end
            end
          end
        end

        # Display a README.
        def readme(*relative_sources)
          relative_sources.flatten.each do |relative_source|
            logger.readme relative_source
            puts File.read(source_path(relative_source)) unless options[:pretend]
          end
        end

        # When creating a migration, it knows to find the first available file in db/migrate and use the migration.rb template.
        def migration_template(relative_source, relative_destination, template_options = {})
          migration_directory relative_destination
          migration_file_name = template_options[:migration_file_name] || file_name
          raise "Another migration is already named #{migration_file_name}: #{existing_migrations(migration_file_name).first}" if migration_exists?(migration_file_name)
          template(relative_source, "#{relative_destination}/#{next_migration_string}_#{migration_file_name}.rb", template_options)
        end

        def route_resources(*resources)
          resource_list = resources.map { |r| r.to_sym.inspect }.join(', ')
          sentinel = 'ActionController::Routing::Routes.draw do |map|'

          logger.route "map.resources #{resource_list}"
          unless options[:pretend]
            gsub_file 'config/routes.rb', /(#{Regexp.escape(sentinel)})/mi do |match|
              "#{match}\n  map.resources #{resource_list}\n"
            end
          end
        end

        private
          def render_file(path, options = {})
            File.open(path, 'rb') do |file|
              if block_given?
                yield file
              else
                content = ''
                if shebang = options[:shebang]
                  content << "#!#{shebang}\n"
                  if line = file.gets
                    content << "line\n" if line !~ /^#!/
                  end
                end
                content << file.read
              end
            end
          end

          # Raise a usage error with an informative WordNet suggestion.
          # Thanks to Florian Gross (flgr).
          def raise_class_collision(class_name)
            message = <<end_message
  The name '#{class_name}' is either already used in your application or reserved by Ruby on Rails.
  Please choose an alternative and run this generator again.
end_message
            if suggest = find_synonyms(class_name)
              if suggest.any?
                message << "\n  Suggestions:  \n\n"
                message << suggest.join("\n")
              end
            end
            raise UsageError, message
          end

          SYNONYM_LOOKUP_URI = "http://wordnet.princeton.edu/perl/webwn?s=%s"

          # Look up synonyms on WordNet.  Thanks to Florian Gross (flgr).
          def find_synonyms(word)
            require 'open-uri'
            require 'timeout'
            timeout(5) do
              open(SYNONYM_LOOKUP_URI % word) do |stream|
                # Grab words linked to dictionary entries as possible synonyms
                data = stream.read.gsub("&nbsp;", " ").scan(/<a href="webwn.*?">([\w ]*?)<\/a>/s).uniq
              end
            end
          rescue Exception
            return nil
          end
      end


      # Undo the actions performed by a generator.  Rewind the action
      # manifest and attempt to completely erase the results of each action.
      class Destroy < RewindBase
        # Remove a file if it exists and is a file.
        def file(relative_source, relative_destination, file_options = {})
          destination = destination_path(relative_destination)
          if File.exist?(destination)
            logger.rm relative_destination
            unless options[:pretend]
              if options[:svn]
                # If the file has been marked to be added
                # but has not yet been checked in, revert and delete
                if options[:svn][relative_destination]
                  system("svn revert #{destination}")
                  FileUtils.rm(destination)
                else
                # If the directory is not in the status list, it
                # has no modifications so we can simply remove it
                  system("svn rm #{destination}")
                end
              elsif options[:git]
                if options[:git][:new][relative_destination]
                  # file has been added, but not committed
                  system("git reset HEAD #{relative_destination}")
                  FileUtils.rm(destination)
                elsif options[:git][:modified][relative_destination]
                  # file is committed and modified
                  system("git rm -f #{relative_destination}")
                else
                  # If the directory is not in the status list, it
                  # has no modifications so we can simply remove it
                  system("git rm #{relative_destination}")
                end
              else
                FileUtils.rm(destination)
              end
            end
          else
            logger.missing relative_destination
            return
          end
        end

        # Templates are deleted just like files and the actions take the
        # same parameters, so simply alias the file method.
        alias_method :template, :file

        # Remove each directory in the given path from right to left.
        # Remove each subdirectory if it exists and is a directory.
        def directory(relative_path)
          parts = relative_path.split('/')
          until parts.empty?
            partial = File.join(parts)
            path = destination_path(partial)
            if File.exist?(path)
              if Dir[File.join(path, '*')].empty?
                logger.rmdir partial
                unless options[:pretend]
                  if options[:svn]
                    # If the directory has been marked to be added
                    # but has not yet been checked in, revert and delete
                    if options[:svn][relative_path]
                      system("svn revert #{path}")
                      FileUtils.rmdir(path)
                    else
                    # If the directory is not in the status list, it
                    # has no modifications so we can simply remove it
                      system("svn rm #{path}")
                    end
                  # I don't think git needs to remove directories?..
                  # or maybe they have special consideration...
                  else
                    FileUtils.rmdir(path)
                  end
                end
              else
                logger.notempty partial
              end
            else
              logger.missing partial
            end
            parts.pop
          end
        end

        def complex_template(*args)
          # nothing should be done here
        end

        # When deleting a migration, it knows to delete every file named "[0-9]*_#{file_name}".
        def migration_template(relative_source, relative_destination, template_options = {})
          migration_directory relative_destination

          migration_file_name = template_options[:migration_file_name] || file_name
          unless migration_exists?(migration_file_name)
            puts "There is no migration named #{migration_file_name}"
            return
          end


          existing_migrations(migration_file_name).each do |file_path|
            file(relative_source, file_path, template_options)
          end
        end

        def route_resources(*resources)
          resource_list = resources.map { |r| r.to_sym.inspect }.join(', ')
          look_for = "\n  map.resources #{resource_list}\n"
          logger.route "map.resources #{resource_list}"
          gsub_file 'config/routes.rb', /(#{look_for})/mi, ''
        end
      end


      # List a generator's action manifest.
      class List < Base
        def dependency(generator_name, args, options = {})
          logger.dependency "#{generator_name}(#{args.join(', ')}, #{options.inspect})"
        end

        def class_collisions(*class_names)
          logger.class_collisions class_names.join(', ')
        end

        def file(relative_source, relative_destination, options = {})
          logger.file relative_destination
        end

        def template(relative_source, relative_destination, options = {})
          logger.template relative_destination
        end

        def complex_template(relative_source, relative_destination, options = {})
          logger.template "#{options[:insert]} inside #{relative_destination}"
        end

        def directory(relative_path)
          logger.directory "#{destination_path(relative_path)}/"
        end

        def readme(*args)
          logger.readme args.join(', ')
        end

        def migration_template(relative_source, relative_destination, options = {})
          migration_directory relative_destination
          logger.migration_template file_name
        end

        def route_resources(*resources)
          resource_list = resources.map { |r| r.to_sym.inspect }.join(', ')
          logger.route "map.resources #{resource_list}"
        end
      end

      # Update generator's action manifest.
      class Update < Create
        def file(relative_source, relative_destination, options = {})
          # logger.file relative_destination
        end

        def template(relative_source, relative_destination, options = {})
          # logger.template relative_destination
        end

        def complex_template(relative_source, relative_destination, template_options = {})

           begin
             dest_file = destination_path(relative_destination)
             source_to_update = File.readlines(dest_file).join
           rescue Errno::ENOENT
             logger.missing relative_destination
             return
           end

           logger.refreshing "#{template_options[:insert].gsub(/\.erb/,'')} inside #{relative_destination}"

           begin_mark = Regexp.quote(template_part_mark(template_options[:begin_mark], template_options[:mark_id]))
           end_mark = Regexp.quote(template_part_mark(template_options[:end_mark], template_options[:mark_id]))

           # Refreshing inner part of the template with freshly rendered part.
           rendered_part = render_template_part(template_options)
           source_to_update.gsub!(/#{begin_mark}.*?#{end_mark}/m, rendered_part)

           File.open(dest_file, 'w') { |file| file.write(source_to_update) }
        end

        def directory(relative_path)
          # logger.directory "#{destination_path(relative_path)}/"
        end
      end

    end
  end
end<|MERGE_RESOLUTION|>--- conflicted
+++ resolved
@@ -154,15 +154,6 @@
         # Ruby or Rails.  In the future, expand to check other namespaces
         # such as the rest of the user's app.
         def class_collisions(*class_names)
-<<<<<<< HEAD
-
-          # Initialize some check variables
-          last_class = Object
-          current_class = nil
-          name = nil
-
-=======
->>>>>>> 99cc85bc
           class_names.flatten.each do |class_name|
             # Convert to string to allow symbol arguments.
             class_name = class_name.to_s
