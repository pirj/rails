--- conflicted
+++ resolved
@@ -116,22 +116,7 @@
 
     include Initializable
 
-<<<<<<< HEAD
-    # Pass in the name of your plugin.  This is passed in as an underscored symbol.
-    # 
-    #   module MyPlugin
-    #     class Railtie < Rails::Railtie
-    #       plugin_name :my_plugin
-    #     end
-    #   end
-    def self.plugin_name(plugin_name = nil)
-      @plugin_name ||= name.demodulize.underscore
-      @plugin_name = plugin_name if plugin_name
-      @plugin_name
-    end
-=======
     ABSTRACT_RAILTIES = %w(Rails::Plugin Rails::Engine Rails::Application)
->>>>>>> d58398c2
 
     class << self
       def subclasses
