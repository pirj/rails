<<<<<<< HEAD
*   Do not set the Rails environment to test by default when using test_unit Railtie.

    *Konstantin Shabanov*
=======
## Rails 4.0.5 (May 6, 2014) ##

*No changes*
>>>>>>> 15ac2f0b


## Rails 4.0.4 (March 14, 2014) ##

*   Added Thor-action for creation of migrations.

    Fixes #13588 and #12674.

    *Gert Goet*

*   Add `ENV['DATABASE_URL']` support in `rails dbconsole`. Fixes #13320.

    *Huiming Teo*

*   Fix default `config/application.rb` template to honor the RAILS_GROUPS env variable.

    *Guillermo Iguaran*

*   Fix default `config/application.rb` template to remove unused `config.assets.enabled` variable.

    *Guillermo Iguaran*


## Rails 4.0.3 (February 18, 2014) ##

*No changes*


## Rails 4.0.2 (December 02, 2013) ##

*No changes*


## Rails 4.0.1 (November 01, 2013) ##

*   Fix the event name of action_dispatch requests.

    *Rafael Mendonça França*

*   Make `config.log_level` work with custom loggers.

    *Max Shytikov*

*   Fix `rake environment` to do not eager load modules

    *Paul Nikitochkin*

*   Fix `rails plugin --help` command.

    *Richard Schneeman*

*   Omit turbolinks configuration completely on skip_javascript generator option.

    *Nikita Fedyashev*


## Rails 4.0.0 (June 25, 2013) ##

*   Clearing autoloaded constants triggers routes reloading [Fixes #10685].

    *Xavier Noria*

*   Fixes bug with scaffold generator with `--assets=false --resource-route=false`.
    Fixes #9525.

    *Arun Agrawal*

*   Move rails.png into a data-uri. One less file to get generated into a new
    application. This is also consistent with the removal of index.html.

    *Steve Klabnik*

*   The application rake task `doc:rails` generates now an API like the
    official one (except for the links to GitHub).

    *Xavier Noria*

*   Allow vanilla apps to render CoffeeScript templates in production

    Vanilla apps already render CoffeeScript templates in development and test
    environments.  With this change, the production behavior matches that of
    the other environments.

    Effectively, this meant moving coffee-rails (and the JavaScript runtime on
    which it is dependent) from the :assets group to the top-level of the
    generated Gemfile.

    *Gabe Kopley*

*   Don't generate a scaffold.css when --no-assets is specified

    *Kevin Glowacz*

*   Add support for generate scaffold password:digest

    * adds password_digest attribute to the migration
    * adds has_secure_password to the model
    * adds password and password_confirmation password_fields to _form.html
    * omits password from index.html and show.html
    * adds password and password_confirmation to the controller
    * adds unencrypted password and password_confirmation to the controller test
    * adds encrypted password_digest to the fixture

    *Sam Ruby*

*   Improved `rake test` command for running tests

    To run all tests:

        $ rake test

    To run a test suite

        $ rake test:[models,helpers,units,controllers,mailers,...]

    To run a selected test file(s):

        $ rake test test/unit/foo_test.rb [test/unit/bar_test.rb ...]

    To run a single test from a test file

        $ rake test test/unit/foo_test.rb TESTOPTS='-n test_the_truth'

*   Improve service pages with new layout (404, etc).

    *Stanislav Sobolev*

*   Improve `rake stats` for JavaScript and CoffeeScript: ignore block comments
    and calculates number of functions.

    *Hendy Tanata*

*   Ability to use a custom builder by passing `--builder` (or `-b`) has been removed.
    Consider using application template instead. See this guide for more detail:
    http://guides.rubyonrails.org/rails_application_templates.html

    *Prem Sichanugrist*

*   Fix `rake db:*` tasks to work with `DATABASE_URL` and without `config/database.yml`.

    *Terence Lee*

*   Add notice message for destroy action in scaffold generator.

    *Rahul P. Chaudhari*

*   Add two new test rake tasks to speed up full test runs.

    * `test:all`: run tests quickly by merging all types and not resetting db.
    * `test:all:db`: run tests quickly, but also reset db.

    *Ryan Davis*

*   Add `--rc` option to support the load of a custom rc file during the generation of a new app.

    *Amparo Luna*

*   Add `--no-rc` option to skip the loading of railsrc file during the generation of a new app.

    *Amparo Luna*

*   Fixes database.yml when creating a new rails application with '.'
    Fixes #8304.

    *Jeremy W. Rowe*

*   Restore Rails::Engine::Railties#engines with deprecation to ensure
    compatibility with gems such as Thinking Sphinx
    Fixes #8551.

    *Tim Raymond*

*   Specify which logs to clear when using the `rake log:clear` task.
    (e.g. rake log:clear LOGS=test,staging)

    *Matt Bridges*

*   Allow a `:dirs` key in the `SourceAnnotationExtractor.enumerate` options
    to explicitly set the directories to be traversed so it's easier to define
    custom rake tasks.

    *Brian D. Burns*

*   Deprecate `Rails::Generators::ActiveModel#update_attributes` in favor of `#update`.

    ORMs that implement `Generators::ActiveModel#update_attributes` should change
    to `#update`. Scaffold controller generators should change calls like:

        @orm_instance.update_attributes(...)

    to:

        @orm_instance.update(...)

    This goes along with the addition of `ActiveRecord::Base#update`.

    *Carlos Antonio da Silva*

*   Include `jbuilder` by default and rely on its scaffold generator to show json API.
    Check https://github.com/rails/jbuilder for more info and examples.

    *DHH*

*   Scaffold now generates HTML-only controller by default.

    *DHH + Pavel Pravosud*

*   The generated `README.rdoc` for new applications invites the user to
    document the necessary steps to get the application up and running.

    *Xavier Noria*

*   Generated applications no longer get `doc/README_FOR_APP`. In consequence,
    the `doc` directory is created on demand by documentation tasks rather than
    generated by default.

    *Xavier Noria*

*   App executables now live in the `bin/` directory: `bin/bundle`,
    `bin/rails`, `bin/rake`. Run `rake rails:update:bin` to add these
    executables to your own app. `script/rails` is gone from new apps.

    Running executables within your app ensures they use your app's Ruby
    version and its bundled gems, and it ensures your production deployment
    tools only need to execute a single script. No more having to carefully
    `cd` to the app dir and run `bundle exec ...`.

    Rather than treating `bin/` as a junk drawer for generated "binstubs",
    bundler 1.3 adds support for generating stubs for just the executables
    you actually use: `bundle binstubs unicorn` generates `bin/unicorn`.
    Add that executable to git and version it just like any other app code.

    *Jeremy Kemper*

*   `config.assets.enabled` is now true by default. If you're upgrading from a Rails 3.x app
    that does not use the asset pipeline, you'll be required to add `config.assets.enabled = false`
    to your application.rb. If you don't want the asset pipeline on a new app use `--skip-sprockets`

    *DHH*

*   Environment name can be a start substring of the default environment names
    (production, development, test). For example: tes, pro, prod, dev, devel.
    Fixes #8628.

    *Mykola Kyryk*

*   Add `-B` alias for `--skip-bundle` option in the rails new generators.

    *Jiri Pospisil*

*   Quote column names in generates fixture files. This prevents
    conflicts with reserved YAML keywords such as 'yes' and 'no'
    Fixes #8612.

    *Yves Senn*

*   Explicit options have precedence over `~/.railsrc` on the `rails new` command.

    *Rafael Mendonça França*

*   Generated migrations now always use the `change` method.

    *Marc-André Lafortune*

*   Add `app/models/concerns` and `app/controllers/concerns` to the default directory structure and load path.
    See http://37signals.com/svn/posts/3372-put-chubby-models-on-a-diet-with-concerns for usage instructions.

    *DHH*

*   The `rails/info/routes` now correctly formats routing output as an html table.

    *Richard Schneeman*

*   The `public/index.html` is no longer generated for new projects.
    Page is replaced by internal `welcome_controller` inside of railties.

    *Richard Schneeman*

*   Add `ENV['RACK_ENV']` support to `rails runner/console/server`.

    *kennyj*

*   Add `db` to list of folders included by `rake notes` and `rake notes:custom`. *Antonio Cangiano*

*   Engines with a dummy app include the rake tasks of dependencies in the app namespace.
    Fixes #8229.

    *Yves Senn*

*   Add `sqlserver.yml` template file to satisfy `-d sqlserver` being passed to `rails new`.
    Fixes #6882.

    *Robert Nesius*

*   Rake test:uncommitted finds git directory in ancestors *Nicolas Despres*

*   Add dummy app Rake tasks when `--skip-test-unit` and `--dummy-path` is passed to the plugin generator.
    Fixes #8121.

    *Yves Senn*

*   Add `.rake` to list of file extensions included by `rake notes` and `rake notes:custom`. *Brent J. Nordquist*

*   New test locations `test/models`, `test/helpers`, `test/controllers`, and
    `test/mailers`. Corresponding rake tasks added as well. *Mike Moore*

*   Set a different cache per environment for assets pipeline
    through `config.assets.cache`.

    *Guillermo Iguaran*

*   `Rails.public_path` now returns a Pathname object. *Prem Sichanugrist*

*   Remove highly uncommon `config.assets.manifest` option for moving the manifest path.
    This option is now unsupported in sprockets-rails.

    *Guillermo Iguaran & Dmitry Vorotilin*

*   Add `config.action_controller.permit_all_parameters` to disable
    StrongParameters protection, it's false by default.

    *Guillermo Iguaran*

*   Remove `config.active_record.whitelist_attributes` and
    `config.active_record.mass_assignment_sanitizer` from new applications since
    MassAssignmentSecurity has been extracted from Rails.

    *Guillermo Iguaran*

*   Change `rails new` and `rails plugin new` generators to name the `.gitkeep` files
    as `.keep` in a more SCM-agnostic way.

    Change `--skip-git` option to only skip the `.gitignore` file and still generate
    the `.keep` files.

    Add `--skip-keeps` option to skip the `.keep` files.

    *Derek Prior & Francesco Rodriguez*

*   Fixed support for `DATABASE_URL` environment variable for rake db tasks.

    *Grace Liu*

*   `rails dbconsole` now can use SSL for MySQL. The `database.yml` options sslca, sslcert, sslcapath, sslcipher
    and sslkey now affect `rails dbconsole`.

    *Jim Kingdon and Lars Petrus*

*   Correctly handle SCRIPT_NAME when generating routes to engine in application
    that's mounted at a sub-uri. With this behavior, you *should not* use
    `default_url_options[:script_name]` to set proper application's mount point by
    yourself.

     *Piotr Sarnacki*

*   `config.threadsafe!` is deprecated in favor of `config.eager_load` which provides a more fine grained control on what is eager loaded .

    *José Valim*

*   The migration generator will now produce AddXXXToYYY/RemoveXXXFromYYY migrations with references statements, for instance

        rails g migration AddReferencesToProducts user:references supplier:references{polymorphic}

    will generate the migration with:

        add_reference :products, :user, index: true
        add_reference :products, :supplier, polymorphic: true, index: true

    *Aleksey Magusev*

*   Allow scaffold/model/migration generators to accept a `polymorphic` modifier
    for `references`/`belongs_to`, for instance

        rails g model Product supplier:references{polymorphic}

    will generate the model with `belongs_to :supplier, polymorphic: true`
    association and appropriate migration.

    *Aleksey Magusev*

*   Set `config.active_record.migration_error` to `:page_load` for development.

     *Richard Schneeman*

*   Add runner to `Rails::Railtie` as a hook called just after runner starts.

     *José Valim & kennyj*

*   Add `/rails/info/routes` path, displays same information as `rake routes` .

     *Richard Schneeman & Andrew White*

*   Improved `rake routes` output for redirects.

     *Łukasz Strzałkowski & Andrew White*

*   Load all environments available in `config.paths["config/environments"]`.

     *Piotr Sarnacki*

*   Remove `Rack::SSL` in favour of `ActionDispatch::SSL`.

     *Rafael Mendonça França*

*   Remove Active Resource from Rails framework.

     *Prem Sichangrist*

*   Allow to set class that will be used to run as a console, other than IRB, with `Rails.application.config.console=`. It's best to add it to `console` block.

    Example:

        # it can be added to config/application.rb
        console do
          # this block is called only when running console,
          # so we can safely require pry here
          require "pry"
          config.console = Pry
        end

    *Piotr Sarnacki*

*   Add convenience `hide!` method to Rails generators to hide current generator
    namespace from showing when running `rails generate`.

     *Carlos Antonio da Silva*

*   Rails::Plugin has gone. Instead of adding plugins to vendor/plugins use gems or bundler with path or git dependencies.

    *Santiago Pastorino*

*   Set config.action_mailer.async = true to turn on asynchronous
    message delivery.

     *Brian Cardarella*

Please check [3-2-stable](https://github.com/rails/rails/blob/3-2-stable/railties/CHANGELOG.md) for previous changes.<|MERGE_RESOLUTION|>--- conflicted
+++ resolved
@@ -1,12 +1,11 @@
-<<<<<<< HEAD
 *   Do not set the Rails environment to test by default when using test_unit Railtie.
 
     *Konstantin Shabanov*
-=======
+
+
 ## Rails 4.0.5 (May 6, 2014) ##
 
 *No changes*
->>>>>>> 15ac2f0b
 
 
 ## Rails 4.0.4 (March 14, 2014) ##
