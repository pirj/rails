<<<<<<< HEAD
*   Preserve type when dumping PostgreSQL point, bit, bit varying and money
    columns.

    *Yves Senn*

*   New records remain new after YAML serialization.

    *Sean Griffin*

*   PostgreSQL support default values for enum types. Fixes #7814.

    *Yves Senn*

*   PostgreSQL `default_sequence_name` respects schema. Fixes #7516.

    *Yves Senn*

*   Fixed `columns_for_distinct` of postgresql adapter to work correctly
    with orders without sort direction modifiers.

    *Nikolay Kondratyev*

*   PostgreSQL `reset_pk_sequence!` respects schemas. Fixes #14719.

    *Yves Senn*
=======
*   Implemented ActiveRecord::Base#pretty_print to work with PP.

    *Ethan*
>>>>>>> 35983ea0

*   Keep PostgreSQL `hstore` and `json` attributes as `Hash` in `@attributes`.
    Fixes duplication in combination with `store_accessor`.

    Fixes #15369.

    *Yves Senn*

*   `rake railties:install:migrations` respects the order of railties.

    *Arun Agrawal*

*   Fix redefine a has_and_belongs_to_many inside inherited class
    Fixing regression case, where redefining the same has_an_belongs_to_many
    definition into a subclass would raise.

    Fixes #14983.

    *arthurnn*

*   Fix has_and_belongs_to_many public reflection.
    When defining a has_and_belongs_to_many, internally we convert that to two has_many.
    But as `reflections` is a public API, people expect to see the right macro.

    Fixes #14682.

    *arthurnn*

*   Fixed serialization for records with an attribute named `format`.

    Fixes #15188.

    *Godfrey Chan*

*   When a `group` is set, `sum`, `size`, `average`, `minimum` and `maximum`
    on a NullRelation should return a Hash.

    *Kuldeep Aggarwal*

*   Fixed serialized fields returning serialized data after being updated with
    `update_column`.

    *Simon Hørup Eskildsen*

*   Fixed polymorphic eager loading when using a String as foreign key.

    Fixes #14734.

    *Lauro Caetano*

*   Change belongs_to touch to be consistent with timestamp updates

    If a model is set up with a belongs_to: touch relationship the parent
    record will only be touched if the record was modified. This makes it
    consistent with timestamp updating on the record itself.

    *Brock Trappitt*

*   Fixed the inferred table name of a has_and_belongs_to_many auxiliar
    table inside a schema.

    Fixes #14824

    *Eric Chahin*

*   Remove unused `:timestamp` type. Transparently alias it to `:datetime`
    in all cases. Fixes inconsistencies when column types are sent outside of
    `ActiveRecord`, such as for XML Serialization.

    *Sean Griffin*

*   Fix bug that added `table_name_prefix` and `table_name_suffix` to
    extension names in PostgreSQL when migrating.

    *Joao Carlos*

*   The `:index` option in migrations, which previously was only available for
    `references`, now works with any column types.

    *Marc Schütz*

*   Add support for counter name to be passed as parameter on `CounterCache::ClassMethods#reset_counters`.

    *jnormore*

*   Restrict deletion of record when using `delete_all` with `uniq`, `group`, `having`
    or `offset`.

    In these cases the generated query ignored them and that caused unintended
    records to be deleted.

    Fixes #11985.

    *Leandro Facchinetti*

*   Floats with limit >= 25 that get turned into doubles in MySQL no longer have
    their limit dropped from the schema.

    Fixes #14135.

    *Aaron Nelson*

*   Fix how to calculate associated class name when using namespaced has_and_belongs_to_many
    association.

    Fixes #14709.

    *Kassio Borges*

*   `ActiveRecord::Relation::Merger#filter_binds` now compares equivalent symbols and
    strings in column names as equal.

    This fixes a rare case in which more bind values are passed than there are
    placeholders for them in the generated SQL statement, which can make PostgreSQL
    throw a `StatementInvalid` exception.

    *Nat Budin*

*   Fix `stored_attributes` to correctly merge the details of stored
    attributes defined in parent classes.

    Fixes #14672.

    *Brad Bennett*, *Jessica Yao*, *Lakshmi Parthasarathy*

*   `change_column_default` allows `[]` as argument to `change_column_default`.

    Fixes #11586.

    *Yves Senn*

*   Handle `name` and `"char"` column types in the PostgreSQL adapter.

    `name` and `"char"` are special character types used internally by
    PostgreSQL and are used by internal system catalogs. These field types
    can sometimes show up in structure-sniffing queries that feature internal system
    structures or with certain PostgreSQL extensions.

    *J Smith*, *Yves Senn*

*   Fix `PostgreSQLAdapter::OID::Float#type_cast` to convert Infinity and
    NaN PostgreSQL values into a native Ruby `Float::INFINITY` and `Float::NAN`

    Before:

        Point.create(value: 1.0/0)
        Point.last.value # => 0.0

    After:

        Point.create(value: 1.0/0)
        Point.last.value # => Infinity

    *Innokenty Mikhailov*

*   Allow the PostgreSQL adapter to handle bigserial primary key types again.

    Fixes #10410.

    *Patrick Robertson*

*   Deprecate joining, eager loading and preloading of instance dependent
    associations without replacement. These operations happen before instances
    are created. The current behavior is unexpected and can result in broken
    behavior.

    Fixes #15024.

    *Yves Senn*

*   Fixed has_and_belongs_to_many's CollectionAssociation size calculation.

    has_and_belongs_to_many should fall back to using the normal CollectionAssociation's
    size calculation if the collection is not cached or loaded.

    Fixes #14913, #14914.

    *Fred Wu*

*   Return a non zero status when running `rake db:migrate:status` and migration table does
    not exist.

    *Paul B.*

*   Add support for module-level `table_name_suffix` in models.

    This makes `table_name_suffix` work the same way as `table_name_prefix` when
    using namespaced models.

    *Jenner LaFave*

*   Revert the behaviour of `ActiveRecord::Relation#join` changed through 4.0 => 4.1 to 4.0.

    In 4.1.0 `Relation#join` is delegated to `Arel#SelectManager`.
    In 4.0 series it is delegated to `Array#join`.

    *Bogdan Gusiev*

*   Log nil binary column values correctly.

    When an object with a binary column is updated with a nil value
    in that column, the SQL logger would throw an exception when trying
    to log that nil value. This only occurs when updating a record
    that already has a non-nil value in that column since an initial nil
    value isn't included in the SQL anyway (at least, when dirty checking
    is enabled.) The column's new value will now be logged as `<NULL binary data>`
    to parallel the existing `<N bytes of binary data>` for non-nil values.

    *James Coleman*

*   Rails will now pass a custom validation context through to autosave associations
    in order to validate child associations with the same context.

    Fixes #13854.

    *Eric Chahin*, *Aaron Nelson*, *Kevin Casey*

*   Stringify all variables keys of MySQL connection configuration.

    When `sql_mode` variable for MySQL adapters set in configuration as `String`
    was ignored and overwritten by strict mode option.

    Fixes #14895.

    *Paul Nikitochkin*

*   Ensure SQLite3 statements are closed on errors.

    Fixes #13631.

    *Timur Alperovich*

*   Give ActiveRecord::PredicateBuilder private methods the privacy they deserve.

    *Hector Satre*

*   When using a custom `join_table` name on a `habtm`, rails was not saving it
    on Reflections. This causes a problem when rails loads fixtures, because it
    uses the reflections to set database with fixtures.

    Fixes #14845.

    *Kassio Borges*

*   Reset the cache when modifying a Relation with cached Arel.
    Additionally display a warning message to make the user aware.

    *Yves Senn*

*   PostgreSQL should internally use `:datetime` consistently for TimeStamp. Assures
    different spellings of timestamps are treated the same.

    Example:

        mytimestamp.simplified_type('timestamp without time zone')
        # => :datetime
        mytimestamp.simplified_type('timestamp(6) without time zone')
        # => also :datetime (previously would be :timestamp)

    See #14513.

    *Jefferson Lai*

*   `ActiveRecord::Base.no_touching` no longer triggers callbacks or start empty transactions.

    Fixes #14841.

    *Lucas Mazza*

*   Fix name collision with `Array#select!` with `Relation#select!`.

    Fixes #14752.

    *Earl St Sauver*

*   Fixed unexpected behavior for `has_many :through` associations going through a scoped `has_many`.

    If a `has_many` association is adjusted using a scope, and another `has_many :through`
    uses this association, then the scope adjustment is unexpectedly neglected.

    Fixes #14537.

    *Jan Habermann*

*   `@destroyed` should always be set to `false` when an object is duped.

    *Kuldeep Aggarwal*

*   Fixed has_many association to make it support irregular inflections.

    Fixes #8928.

    *arthurnn*, *Javier Goizueta*

*   Fixed a problem where count used with a grouping was not returning a Hash.

    Fixes #14721.

    *Eric Chahin*

*   `sanitize_sql_like` helper method to escape a string for safe use in a SQL
    LIKE statement.

    Example:

        class Article
          def self.search(term)
            where("title LIKE ?", sanitize_sql_like(term))
          end
        end

        Article.search("20% _reduction_")
        # => Query looks like "... title LIKE '20\% \_reduction\_' ..."

    *Rob Gilson*, *Yves Senn*

*   Do not quote uuid default value on `change_column`.

    Fixes #14604.

    *Eric Chahin*

*   The comparison between `Relation` and `CollectionProxy` should be consistent.

    Example:

        author.posts == Post.where(author_id: author.id)
        # => true
        Post.where(author_id: author.id) == author.posts
        # => true

    Fixes #13506.

    *Lauro Caetano*

*   Calling `delete_all` on an unloaded `CollectionProxy` no longer
    generates a SQL statement containing each id of the collection:

    Before:

        DELETE FROM `model` WHERE `model`.`parent_id` = 1
        AND `model`.`id` IN (1, 2, 3...)

    After:

        DELETE FROM `model` WHERE `model`.`parent_id` = 1

    *Eileen M. Uchitelle*, *Aaron Patterson*

*   Fixed error for aggregate methods (`empty?`, `any?`, `count`) with `select`
    which created invalid SQL.

    Fixes #13648.

    *Simon Woker*

*   PostgreSQL adapter only warns once for every missing OID per connection.

    Fixes #14275.

    *Matthew Draper*, *Yves Senn*

*   PostgreSQL adapter automatically reloads it's type map when encountering
    unknown OIDs.

    Fixes #14678.

    *Matthew Draper*, *Yves Senn*

*   Fix insertion of records via `has_many :through` association with scope.

    Fixes #3548.

    *Ivan Antropov*

*   Auto-generate stable fixture UUIDs on PostgreSQL.

    Fixes #11524.

    *Roderick van Domburg*

*   Fixed a problem where an enum would overwrite values of another enum
    with the same name in an unrelated class.

    Fixes #14607.

    *Evan Whalen*

*   PostgreSQL and SQLite string columns no longer have a default limit of 255.

    Fixes #13435, #9153.

    *Vladimir Sazhin*, *Toms Mikoss*, *Yves Senn*

*   Make possible to have an association called `records`.

    Fixes #11645.

    *prathamesh-sonpatki*

*   `to_sql` on an association now matches the query that is actually executed, where it
    could previously have incorrectly accrued additional conditions (e.g. as a result of
    a previous query). CollectionProxy now always defers to the association scope's
    `arel` method so the (incorrect) inherited one should be entirely concealed.

    Fixes #14003.

    *Jefferson Lai*

*   Block a few default Class methods as scope name.

    For instance, this will raise:

        scope :public, -> { where(status: 1) }

    *arthurnn*

*   Fixed error when using `with_options` with lambda.

    Fixes #9805.

    *Lauro Caetano*

*   Switch `sqlite3:///` URLs (which were temporarily
    deprecated in 4.1) from relative to absolute.

    If you still want the previous interpretation, you should replace
    `sqlite3:///my/path` with `sqlite3:my/path`.

    *Matthew Draper*

*   Treat blank UUID values as `nil`.

    Example:

        Sample.new(uuid_field: '') #=> <Sample id: nil, uuid_field: nil>

    *Dmitry Lavrov*

*   Enable support for materialized views on PostgreSQL >= 9.3.

    *Dave Lee*

*   The PostgreSQL adapter supports custom domains. Fixes #14305.

    *Yves Senn*

*   PostgreSQL `Column#type` is now determined through the corresponding OID.
    The column types stay the same except for enum columns. They no longer have
    `nil` as type but `enum`.

    See #7814.

    *Yves Senn*

*   Fixed error when specifying a non-empty default value on a PostgreSQL array column.

    Fixes #10613.

    *Luke Steensen*

*   Make possible to change `record_timestamps` inside Callbacks.

    *Tieg Zaharia*

*   Fixed error where .persisted? throws SystemStackError for an unsaved model with a
    custom primary key that didn't save due to validation error.

    Fixes #14393.

    *Chris Finne*

*   Introduce `validate` as an alias for `valid?`.

    This is more intuitive when you want to run validations but don't care about the return value.

    *Henrik Nyh*

*   Create indexes inline in CREATE TABLE for MySQL.

    This is important, because adding an index on a temporary table after it has been created
    would commit the transaction.

    It also allows creating and dropping indexed tables with fewer queries and fewer permissions
    required.

    Example:

        create_table :temp, temporary: true, as: "SELECT id, name, zip FROM a_really_complicated_query" do |t|
          t.index :zip
        end
        # => CREATE TEMPORARY TABLE temp (INDEX (zip)) AS SELECT id, name, zip FROM a_really_complicated_query

    *Cody Cutrer*, *Steve Rice*, *Rafael Mendonça Franca*

*   Use singular table name in generated migrations when
    `ActiveRecord::Base.pluralize_table_names` is `false`.

    Fixes #13426.

    *Kuldeep Aggarwal*

*   `touch` accepts many attributes to be touched at once.

    Example:

        # touches :signed_at, :sealed_at, and :updated_at/on attributes.
        Photo.last.touch(:signed_at, :sealed_at)

    *James Pinto*

*   `rake db:structure:dump` only dumps schema information if the schema
    migration table exists.

    Fixes #14217.

    *Yves Senn*

*   Reap connections that were checked out by now-dead threads, instead
    of waiting until they disconnect by themselves. Before this change,
    a suitably constructed series of short-lived threads could starve
    the connection pool, without ever having more than a couple alive at
    the same time.

    *Matthew Draper*

*   `pk_and_sequence_for` now ensures that only the pg_depend entries
    pointing to pg_class, and thus only sequence objects, are considered.

    *Josh Williams*

*   `where.not` adds `references` for `includes` like normal `where` calls do.

    Fixes #14406.

    *Yves Senn*

*   Extend fixture `$LABEL` replacement to allow string interpolation.

    Example:

        martin:
          email: $LABEL@email.com

        users(:martin).email # => martin@email.com

    *Eric Steele*

*   Add support for `Relation` be passed as parameter on `QueryCache#select_all`.

    Fixes #14361.

    *arthurnn*

*   Passing an Active Record object to `find` is now deprecated.  Call `.id`
    on the object first.

*   Passing an Active Record object to `find` or `exists?` is now deprecated.
    Call `.id` on the object first.

*   Only use BINARY for MySQL case sensitive uniqueness check when column has a case insensitive collation.

    *Ryuta Kamizono*

*   Support for MySQL 5.6 fractional seconds.

    *arthurnn*, *Tatsuhiko Miyagawa*

*   Support for Postgres `citext` data type enabling case-insensitive where
    values without needing to wrap in UPPER/LOWER sql functions.

    *Troy Kruthoff*, *Lachlan Sylvester*

*   Only save has_one associations if record has changes.
    Previously after save related callbacks, such as `#after_commit`, were triggered when the has_one
    object did not get saved to the db.

    *Alan Kennedy*

*   Allow strings to specify the `#order` value.

    Example:

        Model.order(id: 'asc').to_sql == Model.order(id: :asc).to_sql

    *Marcelo Casiraghi*, *Robin Dupret*

*   Dynamically register PostgreSQL enum OIDs. This prevents "unknown OID"
    warnings on enum columns.

    *Dieter Komendera*

*   `includes` is able to detect the right preloading strategy when string
    joins are involved.

    Fixes #14109.

    *Aaron Patterson*, *Yves Senn*

*   Fixed error with validation with enum fields for records where the
    value for any enum attribute is always evaluated as 0 during
    uniqueness validation.

    Fixes #14172.

    *Vilius Luneckas* *Ahmed AbouElhamayed*

*   `before_add` callbacks are fired before the record is saved on
    `has_and_belongs_to_many` assocations *and* on `has_many :through`
    associations.  Before this change, `before_add` callbacks would be fired
    before the record was saved on `has_and_belongs_to_many` associations, but
    *not* on `has_many :through` associations.

    Fixes #14144.

*   Fixed STI classes not defining an attribute method if there is a
    conflicting private method defined on its ancestors.

    Fixes #11569.

    *Godfrey Chan*

*   Coerce strings when reading attributes. Fixes #10485.

    Example:

        book = Book.new(title: 12345)
        book.save!
        book.title # => "12345"

    *Yves Senn*

*   Deprecate half-baked support for PostgreSQL range values with excluding beginnings.
    We currently map PostgreSQL ranges to Ruby ranges. This conversion is not fully
    possible because the Ruby range does not support excluded beginnings.

    The current solution of incrementing the beginning is not correct and is now
    deprecated. For subtypes where we don't know how to increment (e.g. `#succ`
    is not defined) it will raise an ArgumentException for ranges with excluding
    beginnings.

    *Yves Senn*

*   Support for user created range types in PostgreSQL.

    *Yves Senn*

Please check [4-1-stable](https://github.com/rails/rails/blob/4-1-stable/activerecord/CHANGELOG.md) for previous changes.<|MERGE_RESOLUTION|>--- conflicted
+++ resolved
@@ -1,4 +1,7 @@
-<<<<<<< HEAD
+*   Implemented ActiveRecord::Base#pretty_print to work with PP.
+
+    *Ethan*
+
 *   Preserve type when dumping PostgreSQL point, bit, bit varying and money
     columns.
 
@@ -24,11 +27,6 @@
 *   PostgreSQL `reset_pk_sequence!` respects schemas. Fixes #14719.
 
     *Yves Senn*
-=======
-*   Implemented ActiveRecord::Base#pretty_print to work with PP.
-
-    *Ethan*
->>>>>>> 35983ea0
 
 *   Keep PostgreSQL `hstore` and `json` attributes as `Hash` in `@attributes`.
     Fixes duplication in combination with `store_accessor`.
