<<<<<<< HEAD
*   Make currency symbols optional for money column type in PostgreSQL

    *Joel Schneider*

*   Add support for beginless ranges, introduced in Ruby 2.7.

    *Josh Goodall*

*   Add database_exists? method to connection adapters to check if a database exists.

    *Guilherme Mansur*
=======
*   Add a warning for enum elements with 'not_' prefix.

        class Foo
          enum status: [:sent, :not_sent]
        end

    *Edu Depetris*
>>>>>>> 77daacf9

*   Loading the schema for a model that has no `table_name` raises a `TableNotSpecified` error.

    *Guilherme Mansur*, *Eugene Kenny*

*   PostgreSQL: Fix GROUP BY with ORDER BY virtual count attribute.

    Fixes #36022.

    *Ryuta Kamizono*

*   Make ActiveRecord `ConnectionPool.connections` method thread-safe.

    Fixes #36465.

    *Jeff Doering*

*   Add support for multiple databases to `rails db:abort_if_pending_migrations`.

    *Mark Lee*

*   Fix sqlite3 collation parsing when using decimal columns.

    *Martin R. Schuster*

*   Fix invalid schema when primary key column has a comment.

    Fixes #29966.

    *Guilherme Goettems Schneider*

*   Fix table comment also being applied to the primary key column.

    *Guilherme Goettems Schneider*

*   Allow generated `create_table` migrations to include or skip timestamps.

    *Michael Duchemin*


Please check [6-0-stable](https://github.com/rails/rails/blob/6-0-stable/activerecord/CHANGELOG.md) for previous changes.<|MERGE_RESOLUTION|>--- conflicted
+++ resolved
@@ -1,4 +1,11 @@
-<<<<<<< HEAD
+*   Add a warning for enum elements with 'not_' prefix.
+
+        class Foo
+          enum status: [:sent, :not_sent]
+        end
+
+    *Edu Depetris*
+
 *   Make currency symbols optional for money column type in PostgreSQL
 
     *Joel Schneider*
@@ -10,15 +17,6 @@
 *   Add database_exists? method to connection adapters to check if a database exists.
 
     *Guilherme Mansur*
-=======
-*   Add a warning for enum elements with 'not_' prefix.
-
-        class Foo
-          enum status: [:sent, :not_sent]
-        end
-
-    *Edu Depetris*
->>>>>>> 77daacf9
 
 *   Loading the schema for a model that has no `table_name` raises a `TableNotSpecified` error.
 
